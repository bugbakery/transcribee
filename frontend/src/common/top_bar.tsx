import { useLocation } from 'wouter';
import { storeAuthToken } from '../api';
import { useGetMe, logout } from '../api/user';
import { primitiveWithClassname } from '../styled';
import { BiUser } from 'react-icons/bi';
import { IconButton, PrimaryButton, SecondaryButton } from '../components/button';
import { Popup } from '../components/popup';
import { showModal } from '../components/modal';
import { ChangePasswordModal } from '../components/change_password';

export const TopBar = primitiveWithClassname('div', 'mb-8 flex items-center gap-4 justify-between');
export const TopBarTitle = primitiveWithClassname('h2', 'text-xl font-bold');
export const TopBarPart = primitiveWithClassname('div', 'gap-4 flex items-center');

export function MeButton() {
  return (
    <Popup button={<IconButton icon={BiUser} label="user-menu" />}>
      <MeMenu />
    </Popup>
  );
}

export function MeMenu() {
  const { data, mutate } = useGetMe({});
  const [_location, navigate] = useLocation();

  return (
    <>
<<<<<<< HEAD
      <div className="pb-4">hello, {data?.username}</div>
      <PrimaryButton
        onClick={async () => {
          try {
            const response = await logout({});
          } catch (e) {}
          storeAuthToken(undefined);
//           mutate();  was need for debug
          navigate('/');
          window.location.reload();
        }}
      >
        Logout
      </PrimaryButton>
=======
      <div className="flex flex-col gap-y-4">
        <div>hello, {data?.username}</div>
        <SecondaryButton
          onClick={() => {
            showModal(
              <ChangePasswordModal label="Change Password" onClose={() => showModal(null)} />,
            );
          }}
        >
          Change Password
        </SecondaryButton>
        <PrimaryButton
          onClick={() => {
            storeAuthToken(undefined);
            mutate();
            navigate('/');
            window.location.reload();
          }}
        >
          Logout
        </PrimaryButton>
      </div>
>>>>>>> 7eded68a
    </>
  );
}<|MERGE_RESOLUTION|>--- conflicted
+++ resolved
@@ -26,22 +26,6 @@
 
   return (
     <>
-<<<<<<< HEAD
-      <div className="pb-4">hello, {data?.username}</div>
-      <PrimaryButton
-        onClick={async () => {
-          try {
-            const response = await logout({});
-          } catch (e) {}
-          storeAuthToken(undefined);
-//           mutate();  was need for debug
-          navigate('/');
-          window.location.reload();
-        }}
-      >
-        Logout
-      </PrimaryButton>
-=======
       <div className="flex flex-col gap-y-4">
         <div>hello, {data?.username}</div>
         <SecondaryButton
@@ -54,9 +38,12 @@
           Change Password
         </SecondaryButton>
         <PrimaryButton
-          onClick={() => {
+          onClick={async () => {
+            try {
+              const response = await logout({});
+            } catch (e) {}
             storeAuthToken(undefined);
-            mutate();
+  //           mutate();  was need for debug
             navigate('/');
             window.location.reload();
           }}
@@ -64,7 +51,6 @@
           Logout
         </PrimaryButton>
       </div>
->>>>>>> 7eded68a
     </>
   );
 }